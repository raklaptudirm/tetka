--- conflicted
+++ resolved
@@ -14,11 +14,6 @@
 use std::fmt;
 use std::mem::MaybeUninit;
 use std::str::FromStr;
-<<<<<<< HEAD
-
-use thiserror::Error;
-=======
->>>>>>> 1d73d618
 
 use thiserror::Error;
 
@@ -49,11 +44,7 @@
     /// use std::str::FromStr;
     ///
     /// let old_pos = Position::from_str("x5o/7/7/7/7/7/o5x x 0 1").unwrap();
-<<<<<<< HEAD
-    /// let new_pos = old_pos.after_move(Move::PASS);
-=======
     /// let new_pos = old_pos.after_move::<true>(Move::PASS);
->>>>>>> 1d73d618
     ///
     /// assert_eq!(old_pos.bitboard(Piece::Black), new_pos.bitboard(Piece::Black));
     /// assert_eq!(old_pos.bitboard(Piece::White), new_pos.bitboard(Piece::White));
@@ -152,13 +143,7 @@
     #[error("length of move string should be 2 or 4, not {0}")]
     BadLength(usize),
     #[error("bad source square string \"{0}\"")]
-<<<<<<< HEAD
-    BadSourceSquare(String),
-    #[error("bad target square string \"{0}\"")]
-    BadTargetSquare(String),
-=======
     BadSquare(#[from] SquareParseError),
->>>>>>> 1d73d618
 }
 
 impl FromStr for Move {
@@ -192,28 +177,14 @@
         }
 
         let source = &s[..2];
-<<<<<<< HEAD
-        let source = match Square::from_str(source) {
-            Ok(sq) => sq,
-            Err(_err) => return Err(MoveParseError::BadSourceSquare(source.to_string())),
-        };
-=======
         let source = Square::from_str(source)?;
->>>>>>> 1d73d618
 
         if s.len() < 4 {
             return Ok(Move::new_single(source));
         }
 
         let target = &s[2..];
-<<<<<<< HEAD
-        let target = match Square::from_str(target) {
-            Ok(sq) => sq,
-            Err(_err) => return Err(MoveParseError::BadTargetSquare(target.to_string())),
-        };
-=======
         let target = Square::from_str(target)?;
->>>>>>> 1d73d618
 
         Ok(Move::new(source, target))
     }
