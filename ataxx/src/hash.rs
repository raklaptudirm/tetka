--- conflicted
+++ resolved
@@ -22,25 +22,17 @@
 pub struct Hash(u64);
 
 impl Hash {
-<<<<<<< HEAD
-=======
     /// ZERO represents a usable zero or null Hash value.
     pub const ZERO: Hash = Hash(0);
 
->>>>>>> 1d73d618
     /// new creates a new Hash from the given black and white piece BitBoards.
     /// This function is used in the backend by Position, and it is usually
     /// unnecessary for it to be used explicitly by end-users. new doesn't take
     /// the blocker configuration into account since that remains unchanged
     /// throughout an ataxx game.
     pub fn new(black: BitBoard, white: BitBoard, stm: Piece) -> Hash {
-<<<<<<< HEAD
-        let a = black.0;
-        let b = white.0;
-=======
         let a = black.into();
         let b = white.into();
->>>>>>> 1d73d618
 
         // Currently, an 2^-63-almost delta universal hash function, based on
         // https://eprint.iacr.org/2011/116.pdf by Long Hoang Nguyen and Andrew
@@ -74,15 +66,12 @@
     }
 }
 
-<<<<<<< HEAD
-=======
 impl From<Hash> for u64 {
     fn from(value: Hash) -> Self {
         value.0
     }
 }
 
->>>>>>> 1d73d618
 impl ops::Not for Hash {
     type Output = Self;
 
